# Import all models here for easier access
<<<<<<< HEAD
=======
from app.models.admin import Admin
>>>>>>> 615d1136
from app.models.vendor import Vendor
from app.models.driver import Driver, GenderEnum, VerificationStatusEnum
from app.models.vehicle import Vehicle
from app.models.vehicle_type import VehicleType
from app.models.vendor_user import VendorUser
from app.models.team import Team
from app.models.tenant import Tenant
from app.models.employee import Employee
from app.models.shift import Shift
from app.models.booking import Booking
from app.models.route import Route
from app.models.route_booking import RouteBooking
from app.models.weekoff_config import WeekoffConfig

# IAM models
from app.models.iam.permission import Permission
from app.models.iam.policy import Policy, policy_permission
from app.models.iam.role import Role, role_policy
from app.models.iam.user_role import UserRole<|MERGE_RESOLUTION|>--- conflicted
+++ resolved
@@ -1,8 +1,5 @@
 # Import all models here for easier access
-<<<<<<< HEAD
-=======
 from app.models.admin import Admin
->>>>>>> 615d1136
 from app.models.vendor import Vendor
 from app.models.driver import Driver, GenderEnum, VerificationStatusEnum
 from app.models.vehicle import Vehicle
