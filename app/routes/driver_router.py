--- conflicted
+++ resolved
@@ -22,11 +22,8 @@
 
 @router.post("/create", response_model=dict, status_code=status.HTTP_201_CREATED)
 async def create_driver(
-<<<<<<< HEAD
+
     vendor_id: Optional[int] = Form(None),
-=======
-    vendor_id: Optional[int] = None,
->>>>>>> 98feb652
     name: str = Form(...),
     code: str = Form(...),
     email: str = Form(...),
@@ -104,7 +101,6 @@
 
         if user_type == "vendor":
             vendor_id = token_vendor_id
-<<<<<<< HEAD
         elif user_type == "admin":
             vendor_id = vendor_id
             if not vendor_id:
@@ -112,14 +108,6 @@
                     status_code=status.HTTP_400_BAD_REQUEST,
                     detail=ResponseWrapper.error("Vendor ID is required", "BAD_REQUEST"),
                 )
-=======
-        elif user_type == "admin" and  vendor_id is not None:
-            raise HTTPException(
-                status_code=status.HTTP_404_NOT_FOUND,
-                detail=ResponseWrapper.error("please don't provide vendor_id", "NOT_FOUND"),
-            )
-
->>>>>>> 98feb652
         elif user_type not in {"admin", "superadmin"}:
             raise HTTPException(
                 status_code=status.HTTP_403_FORBIDDEN,
@@ -422,7 +410,6 @@
 
         if user_type == "vendor":
             vendor_id = token_vendor_id
-<<<<<<< HEAD
         elif user_type == "admin":
             vendor_id = vendor_id
             if not vendor_id:
@@ -430,13 +417,6 @@
                     status_code=status.HTTP_403_FORBIDDEN,
                     detail=ResponseWrapper.error("vendor_id is required", "bad request")
                 )
-=======
-        elif user_type == "admin" and  vendor_id is not None:
-            raise HTTPException(
-                status_code=status.HTTP_404_NOT_FOUND,
-                detail=ResponseWrapper.error("please don't provide vendor_id", "NOT_FOUND"),
-            )
->>>>>>> 98feb652
         elif user_type not in {"admin", "superadmin"}:
             raise HTTPException(
                 status_code=status.HTTP_403_FORBIDDEN,
@@ -565,15 +545,7 @@
 
         if user_type == "vendor":
             vendor_id = token_vendor_id
-<<<<<<< HEAD
-
-=======
-        elif user_type == "admin" and  vendor_id is not None:
-            raise HTTPException(
-                status_code=status.HTTP_404_NOT_FOUND,
-                detail=ResponseWrapper.error("please don't provide vendor_id", "NOT_FOUND"),
-            )
->>>>>>> 98feb652
+
         elif user_type not in {"admin", "superadmin"}:
             raise HTTPException(
                 status_code=status.HTTP_403_FORBIDDEN,
