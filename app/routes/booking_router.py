--- conflicted
+++ resolved
@@ -360,13 +360,8 @@
 
         # Add shift_time to each created booking
         bookings_with_shift = []
-<<<<<<< HEAD
-        for booking in created_bookings:
-            booking_dict = BookingResponse.model_validate(booking).model_dump()
-=======
         for booking_item in created_bookings:
             booking_dict = BookingResponse.model_validate(booking_item).dict()
->>>>>>> 2d4ffb0b
             if shift:
                 booking_dict["shift_time"] = shift.shift_time
             bookings_with_shift.append(booking_dict)
@@ -467,22 +462,61 @@
         # Fetch route data with eager loading for efficiency (single optimized query)
         booking_ids = [b.booking_id for b in items]
         
-        # Optimized query with all joins to prevent N+1
+        # Get route bookings
         route_bookings = db.query(RouteManagementBooking).options(
-            joinedload(RouteManagementBooking.route)
-            .joinedload(RouteManagement.assigned_vehicle)
-            .joinedload(Vehicle.vehicle_type),
-            joinedload(RouteManagementBooking.route)
-            .joinedload(RouteManagement.assigned_driver),
-            joinedload(RouteManagementBooking.route)
-            .joinedload(RouteManagement.assigned_vendor),
-            joinedload(RouteManagementBooking.route)
-            .joinedload(RouteManagement.shift)
+            joinedload(RouteManagementBooking.route_management)
         ).filter(RouteManagementBooking.booking_id.in_(booking_ids)).all()
         
         route_ids = list(set(rb.route_id for rb in route_bookings))
         route_dict = {rb.booking_id: rb for rb in route_bookings}
-        route_obj_dict = {rb.route.route_id: rb.route for rb in route_bookings if rb.route}
+        route_obj_dict = {rb.route_management.route_id: rb.route_management for rb in route_bookings if rb.route_management}
+        
+        # Fetch all related data for routes in batch queries to prevent N+1
+        from app.models.vehicle import Vehicle
+        from app.models.driver import Driver
+        from app.models.vendor import Vendor
+        
+        # Get vehicles with vehicle types
+        vehicles_dict = {}
+        if route_obj_dict:
+            vehicle_ids = [r.assigned_vehicle_id for r in route_obj_dict.values() if r.assigned_vehicle_id]
+            if vehicle_ids:
+                vehicles = db.query(Vehicle).options(
+                    joinedload(Vehicle.vehicle_type)
+                ).filter(Vehicle.vehicle_id.in_(vehicle_ids)).all()
+                vehicles_dict = {v.vehicle_id: v for v in vehicles}
+        
+        # Get drivers
+        drivers_dict = {}
+        if route_obj_dict:
+            driver_ids = [r.assigned_driver_id for r in route_obj_dict.values() if r.assigned_driver_id]
+            if driver_ids:
+                drivers = db.query(Driver).filter(Driver.driver_id.in_(driver_ids)).all()
+                drivers_dict = {d.driver_id: d for d in drivers}
+        
+        # Get vendors
+        vendors_dict = {}
+        if route_obj_dict:
+            vendor_ids = [r.assigned_vendor_id for r in route_obj_dict.values() if r.assigned_vendor_id]
+            if vendor_ids:
+                vendors = db.query(Vendor).filter(Vendor.vendor_id.in_(vendor_ids)).all()
+                vendors_dict = {v.vendor_id: v for v in vendors}
+        
+        # Get shifts (using cached version)
+        shifts_dict = {}
+        if route_obj_dict:
+            shift_ids = [r.shift_id for r in route_obj_dict.values() if r.shift_id]
+            for shift_id in shift_ids:
+                shift_data = get_shift_cached(shift_id, tenant_id or effective_tenant_id)
+                if not shift_data:
+                    shift_obj = db.query(Shift).filter(Shift.shift_id == shift_id).first()
+                    if shift_obj:
+                        cache_manager.cache_shift(shift_id, tenant_id or effective_tenant_id, {
+                            "shift_id": shift_obj.shift_id,
+                            "shift_time": shift_obj.shift_time.strftime("%H:%M:%S") if shift_obj.shift_time else None,
+                            "log_type": shift_obj.log_type.value if shift_obj.log_type else None
+                        })
+                        shifts_dict[shift_id] = shift_obj
 
         # Fetch all route bookings for passengers with eager loading
         all_route_bookings = db.query(RouteManagementBooking).options(
@@ -514,12 +548,12 @@
             
             # Add route details if booking is routed (using eager-loaded data)
             route_booking = route_dict.get(booking.booking_id)
-            if route_booking and route_booking.route:
-                route = route_booking.route
+            if route_booking and route_booking.route_management:
+                route = route_booking.route_management
                 
                 vehicle_details = None
-                if route.assigned_vehicle:
-                    vehicle = route.assigned_vehicle
+                if route.assigned_vehicle_id and route.assigned_vehicle_id in vehicles_dict:
+                    vehicle = vehicles_dict[route.assigned_vehicle_id]
                     vehicle_details = {
                         "vehicle_id": vehicle.vehicle_id,
                         "vehicle_number": vehicle.rc_number,
@@ -528,8 +562,8 @@
                     }
 
                 driver_details = None
-                if route.assigned_driver:
-                    driver = route.assigned_driver
+                if route.assigned_driver_id and route.assigned_driver_id in drivers_dict:
+                    driver = drivers_dict[route.assigned_driver_id]
                     driver_details = {
                         "driver_id": driver.driver_id,
                         "driver_name": driver.name,
@@ -538,8 +572,8 @@
                     }
 
                 vendor_details = None
-                if route.assigned_vendor:
-                    vendor = route.assigned_vendor
+                if route.assigned_vendor_id and route.assigned_vendor_id in vendors_dict:
+                    vendor = vendors_dict[route.assigned_vendor_id]
                     vendor_details = {
                         "vendor_id": vendor.vendor_id,
                         "vendor_name": vendor.name,
@@ -547,9 +581,13 @@
                     }
 
                 shift_details = None
-                if route.shift:
-                    shift_route = route.shift
-                    shift_details = {
+                if route.shift_id:
+                    shift_data = get_shift_cached(route.shift_id, tenant_id)
+                    if shift_data:
+                        shift_details = shift_data
+                    elif route.shift_id in shifts_dict:
+                        shift_route = shifts_dict[route.shift_id]
+                        shift_details = {
                         "shift_id": shift_route.shift_id,
                         "shift_time": shift_route.shift_time.strftime("%H:%M:%S") if shift_route.shift_time else None,
                         "log_type": shift_route.log_type.value if shift_route.log_type else None,
@@ -668,22 +706,67 @@
         # Fetch route data with eager loading for efficiency (single optimized query)
         booking_ids = [b.booking_id for b in items]
         
-        # Optimized query with all joins to prevent N+1
+        # Get route bookings
         route_bookings = db.query(RouteManagementBooking).options(
-            joinedload(RouteManagementBooking.route)
-            .joinedload(RouteManagement.assigned_vehicle)
-            .joinedload(Vehicle.vehicle_type),
-            joinedload(RouteManagementBooking.route)
-            .joinedload(RouteManagement.assigned_driver),
-            joinedload(RouteManagementBooking.route)
-            .joinedload(RouteManagement.assigned_vendor),
-            joinedload(RouteManagementBooking.route)
-            .joinedload(RouteManagement.shift)
+            joinedload(RouteManagementBooking.route_management)
         ).filter(RouteManagementBooking.booking_id.in_(booking_ids)).all()
         
         route_ids = list(set(rb.route_id for rb in route_bookings))
         route_dict = {rb.booking_id: rb for rb in route_bookings}
-        route_obj_dict = {rb.route.route_id: rb.route for rb in route_bookings if rb.route}
+        route_obj_dict = {rb.route_management.route_id: rb.route_management for rb in route_bookings if rb.route_management}
+        
+        # Fetch all related data for routes in batch queries to prevent N+1
+        from app.models.vehicle import Vehicle
+        from app.models.driver import Driver
+        from app.models.vendor import Vendor
+        
+        # Get vehicles with vehicle types
+        vehicles_dict = {}
+        if route_obj_dict:
+            vehicle_ids = [r.assigned_vehicle_id for r in route_obj_dict.values() if r.assigned_vehicle_id]
+            if vehicle_ids:
+                vehicles = db.query(Vehicle).options(
+                    joinedload(Vehicle.vehicle_type)
+                ).filter(Vehicle.vehicle_id.in_(vehicle_ids)).all()
+                vehicles_dict = {v.vehicle_id: v for v in vehicles}
+        
+        # Get drivers
+        drivers_dict = {}
+        if route_obj_dict:
+            driver_ids = [r.assigned_driver_id for r in route_obj_dict.values() if r.assigned_driver_id]
+            if driver_ids:
+                drivers = db.query(Driver).filter(Driver.driver_id.in_(driver_ids)).all()
+                drivers_dict = {d.driver_id: d for d in drivers}
+        
+        # Get vendors
+        vendors_dict = {}
+        if route_obj_dict:
+            vendor_ids = [r.assigned_vendor_id for r in route_obj_dict.values() if r.assigned_vendor_id]
+            if vendor_ids:
+                vendors = db.query(Vendor).filter(Vendor.vendor_id.in_(vendor_ids)).all()
+                vendors_dict = {v.vendor_id: v for v in vendors}
+        
+        # Get shifts (using cached version)
+        shifts_dict = {}
+        if route_obj_dict:
+            shift_ids = [r.shift_id for r in route_obj_dict.values() if r.shift_id]
+            for shift_id in shift_ids:
+                shift_data = get_shift_cached(shift_id, tenant_id)
+                if not shift_data:
+                    shift_obj = db.query(Shift).filter(Shift.shift_id == shift_id).first()
+                    if shift_obj:
+                        cache_manager.cache_shift(shift_id, tenant_id, {
+                            "shift_id": shift_obj.shift_id,
+                            "shift_time": shift_obj.shift_time.strftime("%H:%M:%S") if shift_obj.shift_time else None,
+                            "log_type": shift_obj.log_type.value if shift_obj.log_type else None
+                        })
+                        shifts_dict[shift_id] = shift_obj
+
+        # Fetch all route bookings for passengers with eager loading
+        
+        route_ids = list(set(rb.route_id for rb in route_bookings))
+        route_dict = {rb.booking_id: rb for rb in route_bookings}
+        route_obj_dict = {rb.route_management.route_id: rb.route_management for rb in route_bookings if rb.route_management}
 
         # Fetch all route bookings for passengers with eager loading
         all_route_bookings = db.query(RouteManagementBooking).options(
@@ -715,12 +798,12 @@
             
             # Add route details if booking is routed (using eager-loaded data)
             route_booking = route_dict.get(booking.booking_id)
-            if route_booking and route_booking.route:
-                route = route_booking.route
+            if route_booking and route_booking.route_management:
+                route = route_booking.route_management
                 
                 vehicle_details = None
-                if route.assigned_vehicle:
-                    vehicle = route.assigned_vehicle
+                if route.assigned_vehicle_id and route.assigned_vehicle_id in vehicles_dict:
+                    vehicle = vehicles_dict[route.assigned_vehicle_id]
                     vehicle_details = {
                         "vehicle_id": vehicle.vehicle_id,
                         "vehicle_number": vehicle.rc_number,
@@ -729,8 +812,8 @@
                     }
 
                 driver_details = None
-                if route.assigned_driver:
-                    driver = route.assigned_driver
+                if route.assigned_driver_id and route.assigned_driver_id in drivers_dict:
+                    driver = drivers_dict[route.assigned_driver_id]
                     driver_details = {
                         "driver_id": driver.driver_id,
                         "driver_name": driver.name,
@@ -739,8 +822,8 @@
                     }
 
                 vendor_details = None
-                if route.assigned_vendor:
-                    vendor = route.assigned_vendor
+                if route.assigned_vendor_id and route.assigned_vendor_id in vendors_dict:
+                    vendor = vendors_dict[route.assigned_vendor_id]
                     vendor_details = {
                         "vendor_id": vendor.vendor_id,
                         "vendor_name": vendor.name,
@@ -748,9 +831,13 @@
                     }
 
                 shift_details = None
-                if route.shift:
-                    shift_route = route.shift
-                    shift_details = {
+                if route.shift_id:
+                    shift_data = get_shift_cached(route.shift_id, tenant_id)
+                    if shift_data:
+                        shift_details = shift_data
+                    elif route.shift_id in shifts_dict:
+                        shift_route = shifts_dict[route.shift_id]
+                        shift_details = {
                         "shift_id": shift_route.shift_id,
                         "shift_time": shift_route.shift_time.strftime("%H:%M:%S") if shift_route.shift_time else None,
                         "log_type": shift_route.log_type.value if shift_route.log_type else None,
@@ -1278,4 +1365,4 @@
                 error_code="UNEXPECTED_ERROR",
                 details={"error": str(e)},
             ),
-        )+        )
