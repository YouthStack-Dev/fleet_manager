from pydantic import BaseModel, SerializationInfo, field_serializer, validator, field_validator, ConfigDict
from datetime import datetime, timedelta
from typing import Optional

class CutoffBase(BaseModel):
<<<<<<< HEAD
    booking_cutoff: Optional[str] = "0:00"  # format "HH:MM"
    cancel_cutoff: Optional[str] = "0:00"

    @property
    def booking_cutoff_timedelta(self) -> timedelta:
        """Convert booking_cutoff string to timedelta"""
        h, m = map(int, self.booking_cutoff.split(":"))
        return timedelta(hours=h, minutes=m)

    @property
    def cancel_cutoff_timedelta(self) -> timedelta:
        """Convert cancel_cutoff string to timedelta"""
        h, m = map(int, self.cancel_cutoff.split(":"))
        return timedelta(hours=h, minutes=m)

    @field_validator("booking_cutoff", "cancel_cutoff")
    @classmethod
=======
    # Time-based cutoffs (intervals before shift time) - format "HH:MM"
    booking_login_cutoff: Optional[str] = "0:00"
    cancel_login_cutoff: Optional[str] = "0:00"
    booking_logout_cutoff: Optional[str] = "0:00"
    cancel_logout_cutoff: Optional[str] = "0:00"
    medical_emergency_booking_cutoff: Optional[str] = "0:00"
    adhoc_booking_cutoff: Optional[str] = "0:00"
    
    # Enable/disable flags for special booking types
    allow_adhoc_booking: Optional[bool] = False
    allow_medical_emergency_booking: Optional[bool] = False

    @validator("booking_login_cutoff", "cancel_login_cutoff", "booking_logout_cutoff", "cancel_logout_cutoff", 
               "medical_emergency_booking_cutoff", "adhoc_booking_cutoff")
>>>>>>> 6ebda661
    def validate_time_format(cls, v):
        """Ensure format is HH:MM and valid numbers"""
        if not isinstance(v, str) or ":" not in v:
            raise ValueError("Time must be in 'HH:MM' format")
        parts = v.split(":")
        if len(parts) != 2 or not all(p.isdigit() for p in parts):
            raise ValueError("Time must be in 'HH:MM' format with numbers")
        hours, minutes = map(int, parts)
        if hours < 0 or minutes < 0 or minutes >= 60:
            raise ValueError("Hours must be >=0 and minutes must be 0-59")
        return v


class CutoffCreate(CutoffBase):
    tenant_id: str


class CutoffUpdate(CutoffBase):
    tenant_id: Optional[str] = None  # Optional for updates


class CutoffOut(BaseModel):
    booking_login_cutoff: timedelta
    cancel_login_cutoff: timedelta
    booking_logout_cutoff: timedelta
    cancel_logout_cutoff: timedelta
    medical_emergency_booking_cutoff: timedelta
    adhoc_booking_cutoff: timedelta
    allow_adhoc_booking: bool
    allow_medical_emergency_booking: bool
    tenant_id: str

    model_config = ConfigDict(from_attributes=True)

    @field_serializer("booking_login_cutoff", "cancel_login_cutoff", "booking_logout_cutoff", "cancel_logout_cutoff",
                     "medical_emergency_booking_cutoff", "adhoc_booking_cutoff")
    def serialize_cutoff(self, v: timedelta, _info):
        # Convert timedelta -> "HH:MM"
        total_minutes = int(v.total_seconds() // 60)
        h, m = divmod(total_minutes, 60)
        return f"{h}:{m:02d}"<|MERGE_RESOLUTION|>--- conflicted
+++ resolved
@@ -3,25 +3,6 @@
 from typing import Optional
 
 class CutoffBase(BaseModel):
-<<<<<<< HEAD
-    booking_cutoff: Optional[str] = "0:00"  # format "HH:MM"
-    cancel_cutoff: Optional[str] = "0:00"
-
-    @property
-    def booking_cutoff_timedelta(self) -> timedelta:
-        """Convert booking_cutoff string to timedelta"""
-        h, m = map(int, self.booking_cutoff.split(":"))
-        return timedelta(hours=h, minutes=m)
-
-    @property
-    def cancel_cutoff_timedelta(self) -> timedelta:
-        """Convert cancel_cutoff string to timedelta"""
-        h, m = map(int, self.cancel_cutoff.split(":"))
-        return timedelta(hours=h, minutes=m)
-
-    @field_validator("booking_cutoff", "cancel_cutoff")
-    @classmethod
-=======
     # Time-based cutoffs (intervals before shift time) - format "HH:MM"
     booking_login_cutoff: Optional[str] = "0:00"
     cancel_login_cutoff: Optional[str] = "0:00"
@@ -36,7 +17,6 @@
 
     @validator("booking_login_cutoff", "cancel_login_cutoff", "booking_logout_cutoff", "cancel_logout_cutoff", 
                "medical_emergency_booking_cutoff", "adhoc_booking_cutoff")
->>>>>>> 6ebda661
     def validate_time_format(cls, v):
         """Ensure format is HH:MM and valid numbers"""
         if not isinstance(v, str) or ":" not in v:
