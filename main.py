--- conflicted
+++ resolved
@@ -299,8 +299,6 @@
         )
 
 
-<<<<<<< HEAD
-=======
 @app.on_event("startup")
 async def startup_event():
     """Application startup event"""
@@ -326,6 +324,5 @@
     logger.info("🛑 Fleet Manager application shutting down...")
     # ...existing shutdown code...
 
->>>>>>> 6ebda661
 if __name__ == "__main__":
     uvicorn.run("main:app", host="0.0.0.0", port=8000, reload=True)