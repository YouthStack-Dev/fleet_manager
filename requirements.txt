psycopg2-binary
psycopg[binary]
tabulate
gunicorn
fastapi
uvicorn
sqlalchemy
pydantic
python-dotenv
alembic
pydantic-settings
python-jose[cryptography]
passlib[bcrypt]
python-multipart
email-validator
PyJWT
httpx
cachetools
redis
requests
firebase_admin
fsspec[s3,gcs,azure]>=2023.12.0
numpy
geopy
scikit-learn
openpyxl
<<<<<<< HEAD

# Testing dependencies
pytest>=7.4.0
pytest-cov>=4.1.0
pytest-asyncio>=0.21.0

=======
psutil
>>>>>>> 6ebda661
# fsspec with optional cloud storage backends
# s3 - for AWS S3 and S3-compatible storage
# gcs - for Google Cloud Storage  
# azure - for Azure Blob Storage<|MERGE_RESOLUTION|>--- conflicted
+++ resolved
@@ -24,16 +24,13 @@
 geopy
 scikit-learn
 openpyxl
-<<<<<<< HEAD
 
 # Testing dependencies
 pytest>=7.4.0
 pytest-cov>=4.1.0
 pytest-asyncio>=0.21.0
 
-=======
 psutil
->>>>>>> 6ebda661
 # fsspec with optional cloud storage backends
 # s3 - for AWS S3 and S3-compatible storage
 # gcs - for Google Cloud Storage  
